--- conflicted
+++ resolved
@@ -37,11 +37,7 @@
       - id: ruff
         args: [ --fix, --exit-non-zero-on-fix ]
 
-<<<<<<< HEAD
-  - repo: https://github.com/psf/black
-=======
   - repo: https://github.com/psf/black-pre-commit-mirror
->>>>>>> 79a17860
     rev: 23.12.1
     hooks:
       - id: black
