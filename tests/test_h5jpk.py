--- conflicted
+++ resolved
@@ -15,9 +15,6 @@
     ("file_name", "channel", "flip_image", "frame", "pixel_to_nm_scaling", "image_shape", "image_dtype", "image_sum"),
     [
         pytest.param(
-<<<<<<< HEAD
-            "sample_0.h5-jpk", "height_trace", True, 0, 1.171875, (128, 128), np.float64, 12014972.417998387, id="test image 0"
-=======
             "sample_0.h5-jpk",
             "height_trace",
             True,
@@ -27,7 +24,6 @@
             float,
             12014972.417998387,
             id="test image 0",
->>>>>>> 2eb5e800
         )
     ],
 )
