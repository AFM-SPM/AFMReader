--- conflicted
+++ resolved
@@ -1,15 +1,6 @@
-<<<<<<< HEAD
 """A module for loading AFM files of different formats."""
-
-
-from loguru import logger
-
-logger.disable(__package__)
-=======
-"""topofileformats."""
 
 from importlib.metadata import version
 
 release = version("topofileformats")
-__version__ = ".".join(release.split("."[:2]))
->>>>>>> b8f6db20
+__version__ = ".".join(release.split("."[:2]))