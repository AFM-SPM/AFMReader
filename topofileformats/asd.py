"""For decoding and loading .asd AFM file format into Python Numpy arrays."""

from pathlib import Path
<<<<<<< HEAD
import sys
from typing import BinaryIO, Union
=======
from typing import BinaryIO
>>>>>>> 178c3240

from loguru import logger
import numpy as np
import matplotlib.pyplot as plt
from matplotlib import animation

from topofileformats.io import (
    read_int32,
    read_int16,
    read_float,
    read_bool,
    read_hex_u32,
    read_ascii,
    read_uint8,
    read_null_separated_utf8,
    read_int8,
    read_double,
    skip_bytes,
)

logger.remove()
logger.add(sys.stderr, format="<white>{time}</white> | <level>{level}</level> | <blue>{message}</blue>")


# pylint: disable=too-few-public-methods
class VoltageLevelConverter:
    """A class for converting arbitrary height levels from the AFM into real world nanometre heights.

    Different .asd files require different functions to perform this calculation
    based on many factors, hence why we need to define the correct function in
    each case.
    """

    def __init__(self, analogue_digital_range, max_voltage, scaling_factor, resolution):
        self.ad_range = int(analogue_digital_range, 16)
        self.max_voltage = max_voltage
        self.scaling_factor = scaling_factor
        self.resolution = resolution
        logger.info(
            f"created voltage converter. ad_range: {analogue_digital_range} -> {self.ad_range}, \
max voltage: {max_voltage}, scaling factor: {scaling_factor}, resolution: {resolution}"
        )


# pylint: disable=too-few-public-methods
class UnipolarConverter(VoltageLevelConverter):
    """A VoltageLevelConverter for unipolar encodings. (0 to +X Volts)."""

    def level_to_voltage(self, level):
        """Calculate the real world height scale in nanometres for an arbitrary level value.

        Parameters
        ----------
        level: float
            Arbitrary height measurement from the AFM that needs converting into real world
            length scale units.

        Returns
        -------
        float
            Real world nanometre height for the input height level.
        """
        return (self.ad_range * level / self.resolution) * self.scaling_factor


# pylint: disable=too-few-public-methods
class BipolarConverter(VoltageLevelConverter):
    """A VoltageLevelConverter for bipolar encodings. (-X to +X Volts)."""

    def level_to_voltage(self, level):
        """Calculate the real world height scale in nanometres for an arbitrary level value.

        Parameters
        ----------
        level: float
            Arbitrary height measurement from the AFM that needs converting into real world
            length scale units.

        Returns
        -------
        float
            Real world nanometre height for the input height level.
        """
        return (self.ad_range - 2 * level * self.ad_range / self.resolution) * self.scaling_factor


def calculate_scaling_factor(
    channel: str,
    z_piezo_gain: float,
    z_piezo_extension: float,
    scanner_sensitivity: float,
    phase_sensitivity: float,
) -> float:
    """Calculate the correct scaling factor.

    This function should be used in conjunction with the VoltageLevelConverter class to define the correct function and
    enables conversion between arbitrary level values from the AFM into real world nanometre height values.

    Parameters
    ----------
    channel: str
        The .asd channel being used.
    z_piezo_gain: float
        The z_piezo_gain listed in the header metadata for the .asd file.
    z_piezo_extension: float
        The z_piezo_extension listed in the header metadata for the .asd file.
    scanner_sensitivity: float
        The scanner_sensitivity listed in the header metadata for the .asd file.
    phase_sensitivity: float
        The phase_sensitivity listed in the heder metadata for the .asd file.

    Returns
    -------
    scaling_factor: float
        The appropriate scaling factor to pass to a VoltageLevelConverter to convert arbitrary
        height levels to real world nanometre heights for the frame data in the specified channl
        in the .asd file.
    """
    if channel == "TP":
        logger.info(
            f"Scaling factor: Type: {channel} -> TP | piezo extension {z_piezo_gain} \
* piezo gain {z_piezo_extension} = scaling factor {z_piezo_gain * z_piezo_extension}"
        )
        return z_piezo_gain * z_piezo_extension
    if channel == "ER":
        logger.info(
            f"Scaling factor: Type: {channel} -> ER | - scanner sensitivity {-scanner_sensitivity} \
= scaling factor {-scanner_sensitivity}"
        )
        return -scanner_sensitivity
    if channel == "PH":
        logger.info(
            f"Scaling factor: Type: {channel} -> PH | - phase sensitivity {-phase_sensitivity} \
= scaling factor {-phase_sensitivity}"
        )
        return -phase_sensitivity

    raise ValueError(f"channel {channel} not known for .asd file type.")


def load_asd(file_path: Path | str, channel: str):
    """Load a .asd file.

    Parameters
    ----------
    file_path: Union[Path, str]
        Path to the .asd file.
    channel: str
        Channel to load. Note that only three channels seem to be present in a single .asd file. Options: TP
    (Topograph), ER (Error) and PH (Phase).

    Returns
    -------
    frames: np.ndarray
        The .asd file frames data as a numpy 3D array N x W x H
        (Number of frames x Width of each frame x height of each frame).
    pixel_to_nanometre_scaling_factor: float
        The number of nanometres per pixel for the .asd file. (AKA the resolution).
        Enables converting between pixels and nanometres when working with the data, in order to use real-world length
    scales.
    metadata: dict
        Metadata for the .asd file. The number of entries is too long to list here, and changes based on the file
    version please either look into the `read_header_file_version_x` functions or print the keys too see what metadata
    is available.
    """
    with Path.open(file_path, "rb", encoding="UTF-8") as open_file:
        file_version = read_file_version(open_file)

        if file_version == 0:
            header_dict = read_header_file_version_0(open_file)

        elif file_version == 1:
            header_dict = read_header_file_version_1(open_file)

        elif file_version == 2:
            header_dict = read_header_file_version_2(open_file)
        else:
            raise ValueError(
                f"File version {file_version} unknown. Please add support if you\
know how to decode this file version."
            )
        logger.info(f"header dict: \n{header_dict}")

        pixel_to_nanometre_scaling_factor_x = header_dict["x_nm"] / header_dict["x_pixels"]
        pixel_to_nanometre_scaling_factor_y = header_dict["y_nm"] / header_dict["y_pixels"]
        if pixel_to_nanometre_scaling_factor_x != pixel_to_nanometre_scaling_factor_y:
            logger.warning(
                f"WARNING: Resolution of image is different in x and y directions:\
x: {pixel_to_nanometre_scaling_factor_x}\
 y: {pixel_to_nanometre_scaling_factor_y}"
            )
        pixel_to_nanometre_scaling_factor = pixel_to_nanometre_scaling_factor_x

        if channel == header_dict["channel1"]:
            logger.info(
                f"Requested channel {channel} matches first channel in file: \
{header_dict['channel1']}"
            )
        elif channel == header_dict["channel2"]:
            logger.info(
                f"Requested channel {channel} matches second channel in file: \
{header_dict['channel2']}"
            )

            # Skip first channel data
            _size_of_frame_header = header_dict["frame_header_length"]
            # Remember that each value is two bytes (since signed int16)
            size_of_single_frame_plus_header = (
                header_dict["frame_header_length"] + header_dict["x_pixels"] * header_dict["y_pixels"] * 2
            )
            length_of_all_first_channel_frames = header_dict["num_frames"] * size_of_single_frame_plus_header
            _ = open_file.read(length_of_all_first_channel_frames)
        else:
            raise ValueError(
                f"Channel {channel} not found in this file's available channels: \
{header_dict['channel1']}, {header_dict['channel2']}"
            )

        scaling_factor = calculate_scaling_factor(
            channel=channel,
            z_piezo_gain=header_dict["z_piezo_gain"],
            z_piezo_extension=header_dict["z_piezo_extension"],
            scanner_sensitivity=header_dict["scanner_sensitivity"],
            phase_sensitivity=header_dict["phase_sensitivity"],
        )
        analogue_digital_converter = create_analogue_digital_converter(
            analogue_digital_range=header_dict["analogue_digital_range"],
            scaling_factor=scaling_factor,
        )
        frames = read_channel_data(
            open_file=open_file,
            num_frames=header_dict["num_frames"],
            x_pixels=header_dict["x_pixels"],
            y_pixels=header_dict["y_pixels"],
            analogue_digital_converter=analogue_digital_converter,
        )

        frames = np.array(frames)

        return frames, pixel_to_nanometre_scaling_factor, header_dict


def read_file_version(open_file):
    """Read the file version from an open asd file. File versions are 0, 1 and 2.

    Different file versions require different functions to read the headers as
    the formatting changes between them.

    Parameters
    ----------
    open_file: BinaryIO
        An open binary file object for a .asd file.

    Returns
    -------
    int
        Integer file version decoded from file.
    """
    file_version = read_int32(open_file)
    logger.info(f"file version: {file_version}")
    return file_version


# pylint: disable=too-many-statements
def read_header_file_version_0(open_file: BinaryIO):
    """Read the header metadata for a .asd file using file version 0.

    Parameters
    ----------
    open_file: BinaryIO
        An open binary file object for a .asd file.

    Returns
    -------
    header_dict: dict
        Dictionary of metadata decoded from the file header.
    """
    header_dict = {}

    # There only ever seem to be two channels available
    # Channel encoding are all in LITTLE ENDIAN format.
    # topology: 0x5054 decodes to 'TP' in ascii little endian
    # error: 0x5245 decodes to 'ER' in ascii little endian
    # phase: 0x4850 decodes to 'PH' in ascii little endian
    header_dict["channel1"] = read_ascii(open_file, 2)
    header_dict["channel2"] = read_ascii(open_file, 2)
    # length of file metadata header in bytes - so we can skip it to get to the data
    header_dict["header_length"] = read_int32(open_file)
    # Frame header is the length of the header for each frame to be skipped
    # before reading frame data.
    header_dict["frame_header_length"] = read_int32(open_file)
    # Length in bytes of the name given in the file
    header_dict["user_name_size"] = read_int32(open_file)
    header_dict["comment_offset_size"] = read_int32(open_file)
    # Length in bytes of the comment for the file
    header_dict["comment_size"] = read_int32(open_file)
    # x and y resolution (pixels)
    header_dict["x_pixels"] = read_int16(open_file)
    header_dict["y_pixels"] = read_int16(open_file)
    # x and y resolution (nm)
    header_dict["x_nm"] = read_int16(open_file)
    header_dict["y_nm"] = read_int16(open_file)
    # frame time
    header_dict["frame_time"] = read_float(open_file)
    # z piezo extension
    header_dict["z_piezo_extension"] = read_float(open_file)
    # z piezo gain
    header_dict["z_piezo_gain"] = read_float(open_file)
    # Range of analogue voltage values (for conversion to digital)
    header_dict["analogue_digital_range"] = read_hex_u32(open_file)
    # Number of bits of data for analogue voltage values (for conversion to digital)
    # aka the resolution of the instrument. Usually 12 bits, so 4096 sensitivity levels
    header_dict["analogue_digital_data_bits_size"] = read_int32(open_file)
    header_dict["analogue_digital_resolution"] = 2 ^ header_dict["analogue_digital_data_bits_size"]
    # Not sure, something to do with data averaging
    header_dict["is_averaged"] = read_bool(open_file)
    # Window for averaging the data
    header_dict["averaging_window"] = read_int32(open_file)
    # Some padding to ensure backwards compatilibilty I think
    _ = read_int16(open_file)
    # Date of creation
    header_dict["year"] = read_int16(open_file)
    header_dict["month"] = read_uint8(open_file)
    header_dict["day"] = read_uint8(open_file)
    header_dict["hour"] = read_uint8(open_file)
    header_dict["minute"] = read_uint8(open_file)
    header_dict["second"] = read_uint8(open_file)
    # Rounding degree?
    header_dict["rounding_degree"] = read_uint8(open_file)
    # Maximum x and y scanning range in real space, nm
    header_dict["max_x_scan_range"] = read_float(open_file)
    header_dict["max_y_scan_range"] = read_float(open_file)
    # No idea
    _ = read_int32(open_file)
    _ = read_int32(open_file)
    _ = read_int32(open_file)
    # Number of frames the file had when recorded
    header_dict["initial_frames"] = read_int32(open_file)
    # Actual number of frames
    header_dict["num_frames"] = read_int32(open_file)
    # ID of the AFM instrument
    header_dict["afm_id"] = read_int32(open_file)
    # ID of the file
    header_dict["file_id"] = read_int16(open_file)
    # Name of the user
    header_dict["user_name"] = read_null_separated_utf8(open_file, length_bytes=header_dict["user_name_size"])
    # Sensitivity of the scanner in nm / V
    header_dict["scanner_sensitivity"] = read_float(open_file)
    # Phase sensitivity
    header_dict["phase_sensitivity"] = read_float(open_file)
    # Direction of the scan
    header_dict["scan_direction"] = read_int32(open_file)
    # Skip bytes: comment offset size
    _ = skip_bytes(open_file, header_dict["comment_offset_size"])
    # Read a comment
    comment = []
    for _ in range(header_dict["comment_size"]):
        comment.append(chr(read_int8(open_file)))
    header_dict["comment_without_null"] = "".join([c for c in comment if c != "\x00"])

    return header_dict


# pylint: disable=too-many-statements
def read_header_file_version_1(open_file: BinaryIO):
    """Read the header metadata for a .asd file using file version 1.

    Parameters
    ----------
    open_file: BinaryIO
        An open binary file object for a .asd file.

    Returns
    -------
    header_dict: dict
        Dictionary of metadata decoded from the file header.
    """
    header_dict = {}

    # length of file metadata header in bytes - so we can skip it to get to the data
    header_dict["header_length"] = read_int32(open_file)
    # Frame header is the length of the header for each frame to be skipped before
    # reading frame data.
    header_dict["frame_header_length"] = read_int32(open_file)
    # Encoding for strings
    header_dict["text_encoding"] = read_int32(open_file)
    # Length in bytes of the name given in the file
    header_dict["user_name_size"] = read_int32(open_file)
    # Length in bytes of the comment for the file
    header_dict["comment_size"] = read_int32(open_file)
    # There only ever seem to be two channels available
    # Channel encoding are all in LITTLE ENDIAN format.
    # topology: 0x5054 decodes to 'TP' in ascii little endian
    # error: 0x5245 decodes to 'ER' in ascii little endian
    # phase: 0x4850 decodes to 'PH' in ascii little endian
    header_dict["channel1"] = read_null_separated_utf8(open_file, length_bytes=4)
    header_dict["channel2"] = read_null_separated_utf8(open_file, length_bytes=4)
    # Number of frames the file had when recorded
    header_dict["initial_frames"] = read_int32(open_file)
    # Actual number of frames
    header_dict["num_frames"] = read_int32(open_file)
    # Direction of the scan
    header_dict["scan_direction"] = read_int32(open_file)
    # ID of the file
    header_dict["file_id"] = read_int32(open_file)
    # x and y resolution (pixels)
    header_dict["x_pixels"] = read_int32(open_file)
    header_dict["y_pixels"] = read_int32(open_file)
    # x and y resolution (nm)
    header_dict["x_nm"] = read_int32(open_file)
    header_dict["y_nm"] = read_int32(open_file)
    # Not sure, something to do with data averaging
    header_dict["is_averaged"] = read_bool(open_file)
    # Window for averaging the data
    header_dict["averaging_window"] = read_int32(open_file)
    # Date of creation
    header_dict["year"] = read_int32(open_file)
    header_dict["month"] = read_int32(open_file)
    header_dict["day"] = read_int32(open_file)
    header_dict["hour"] = read_int32(open_file)
    header_dict["minute"] = read_int32(open_file)
    header_dict["second"] = read_int32(open_file)
    # Rounding degree?
    header_dict["x_rounding_degree"] = read_int32(open_file)
    header_dict["y_rounding_degree"] = read_int32(open_file)
    # frame time
    header_dict["frame_time"] = read_float(open_file)
    # Sensitivity of the scanner in nm / V
    header_dict["scanner_sensitivity"] = read_float(open_file)
    # Phase sensitivity
    header_dict["phase_sensitivity"] = read_float(open_file)
    # Offset?
    header_dict["offset"] = read_int32(open_file)
    # Ignore 12 bytes
    _ = skip_bytes(open_file, 12)
    # ID of the AFM instrument
    header_dict["afm_id"] = read_int32(open_file)
    # Range of analogue voltage values (for conversion to digital)
    header_dict["analogue_digital_range"] = read_hex_u32(open_file)
    # Number of bits of data for analogue voltage values (for conversion to digital)
    # aka the resolution of the instrument. Usually 12 bits, so 4096 sensitivity levels
    header_dict["analogue_digital_data_bits_size"] = read_int32(open_file)
    header_dict["analogue_digital_resolution"] = 2 ^ header_dict["analogue_digital_data_bits_size"]
    # Maximum x and y scanning range in real space, nm
    header_dict["max_x_scan_range"] = read_float(open_file)
    header_dict["max_y_scan_range"] = read_float(open_file)
    # Piezo extensions
    header_dict["x_piezo_extension"] = read_float(open_file)
    header_dict["y_piezo_extension"] = read_float(open_file)
    header_dict["z_piezo_extension"] = read_float(open_file)
    # Piezo gain
    header_dict["z_piezo_gain"] = read_float(open_file)

    # Read the user name
    user_name = []
    for _ in range(header_dict["user_name_size"]):
        user_name.append(chr(read_int8(open_file)))
    header_dict["user_name"] = "".join([c for c in user_name if c != "\x00"])

    # Read a comment
    comment = []
    for _ in range(header_dict["comment_size"]):
        comment.append(chr(read_int8(open_file)))
    header_dict["comment_without_null"] = "".join([c for c in comment if c != "\x00"])

    return header_dict


# pylint: disable=too-many-statements
def read_header_file_version_2(open_file):
    """Read the header metadata for a .asd file using file version 2.

    Parameters
    ----------
    open_file: BinaryIO
        An open binary file object for a .asd file.

    Returns
    -------
    header_dict: dict
        Dictionary of metadata decoded from the file header.
    """
    header_dict = {}

    # length of file metadata header in bytes - so we can skip it to get to the data
    header_dict["header_length"] = read_int32(open_file)
    # Frame header is the length of the header for each frame to be skipped before
    # reading frame data.
    header_dict["frame_header_length"] = read_int32(open_file)
    # Encoding for strings
    header_dict["text_encoding"] = read_int32(open_file)
    # Length in bytes of the name given in the file
    header_dict["user_name_size"] = read_int32(open_file)
    # Length in bytes of the comment for the file
    header_dict["comment_size"] = read_int32(open_file)
    # There only ever seem to be two channels available
    # Channel encoding are all in LITTLE ENDIAN format.
    # topology: 0x5054 decodes to 'TP' in ascii little endian
    # error: 0x5245 decodes to 'ER' in ascii little endian
    # phase: 0x4850 decodes to 'PH' in ascii little endian
    header_dict["channel1"] = read_null_separated_utf8(open_file, length_bytes=4)
    header_dict["channel2"] = read_null_separated_utf8(open_file, length_bytes=4)
    # Number of frames the file had when recorded
    header_dict["initial_frames"] = read_int32(open_file)
    # Actual number of frames
    header_dict["num_frames"] = read_int32(open_file)
    # Direction of the scan
    header_dict["scan_direction"] = read_int32(open_file)
    # ID of the file
    header_dict["file_id"] = read_int32(open_file)
    # x and y resolution (pixels)
    header_dict["x_pixels"] = read_int32(open_file)
    header_dict["y_pixels"] = read_int32(open_file)
    # x and y resolution (nm)
    header_dict["x_nm"] = read_int32(open_file)
    header_dict["y_nm"] = read_int32(open_file)
    # Not sure, something to do with data averaging
    header_dict["is_averaged"] = read_bool(open_file)
    # Window for averaging the data
    header_dict["averaging_window"] = read_int32(open_file)
    # Date of creation
    header_dict["year"] = read_int32(open_file)
    header_dict["month"] = read_int32(open_file)
    header_dict["day"] = read_int32(open_file)
    header_dict["hour"] = read_int32(open_file)
    header_dict["minute"] = read_int32(open_file)
    header_dict["second"] = read_int32(open_file)
    # Rounding degree?
    header_dict["x_rounding_degree"] = read_int32(open_file)
    header_dict["y_rounding_degree"] = read_int32(open_file)
    # frame time
    header_dict["frame_time"] = read_float(open_file)
    # Sensitivity of the scanner in nm / V
    header_dict["scanner_sensitivity"] = read_float(open_file)
    # Phase sensitivity
    header_dict["phase_sensitivity"] = read_float(open_file)
    # Offset?
    header_dict["offset"] = read_int32(open_file)
    # Ignore 12 bytes
    _ = skip_bytes(open_file, 12)
    # ID of the AFM instrument
    header_dict["afm_id"] = read_int32(open_file)
    # Range of analogue voltage values (for conversion to digital)
    header_dict["analogue_digital_range"] = read_hex_u32(open_file)
    # Number of bits of data for analogue voltage values (for conversion to digital)
    # aka the resolution of the instrument. Usually 12 bits, so 4096 sensitivity levels
    header_dict["analogue_digital_data_bits_size"] = read_int32(open_file)
    header_dict["analogue_digital_resolution"] = 2 ^ header_dict["analogue_digital_data_bits_size"]
    # Maximum x and y scanning range in real space, nm
    header_dict["max_x_scan_range"] = read_float(open_file)
    header_dict["max_y_scan_range"] = read_float(open_file)
    # Piezo extensions
    header_dict["x_piezo_extension"] = read_float(open_file)
    header_dict["y_piezo_extension"] = read_float(open_file)
    header_dict["z_piezo_extension"] = read_float(open_file)
    # Piezo gain
    header_dict["z_piezo_gain"] = read_float(open_file)

    # Read the user name
    user_name = []
    for _ in range(header_dict["user_name_size"]):
        user_name.append(chr(read_int8(open_file)))
    header_dict["user_name"] = "".join([c for c in user_name if c != "\x00"])

    # Read a comment
    comment = []
    for _ in range(header_dict["comment_size"]):
        comment.append(chr(read_int8(open_file)))
    header_dict["comment_without_null"] = "".join([c for c in comment if c != "\x00"])

    # No idea why this file type has the number of frames again. Storing it just in case.
    header_dict["number_of_frames"] = read_int32(open_file)
    # Feed forward parameter, no idea what it does.
    header_dict["is_x_feed_forward_integer"] = read_int32(open_file)
    # Feed forward parameter, no idea what it does.
    header_dict["is_x_feed_forward_double"] = read_double(open_file)
    # Minimum and maximum colour mapping values
    header_dict["max_colour_scale"] = read_int32(open_file)
    header_dict["min_colour_scale"] = read_int32(open_file)
    # RGB anchor point array sizes
    header_dict["length_red_anchor_points"] = read_int32(open_file)
    header_dict["length_green_anchor_points"] = read_int32(open_file)
    header_dict["length_blue_anchor_points"] = read_int32(open_file)
    # Coords of anchor points
    # Red
    coords_red = []
    for _ in range(header_dict["length_red_anchor_points"]):
        anchor_x = read_int32(open_file)
        anchor_y = read_int32(open_file)
        coords_red.append((anchor_x, anchor_y))
    # Green
    coords_green = []
    for _ in range(header_dict["length_green_anchor_points"]):
        anchor_x = read_int32(open_file)
        anchor_y = read_int32(open_file)
        coords_green.append((anchor_x, anchor_y))
    # Blue
    coords_blue = []
    for _ in range(header_dict["length_blue_anchor_points"]):
        anchor_x = read_int32(open_file)
        anchor_y = read_int32(open_file)
        coords_blue.append((anchor_x, anchor_y))

    return header_dict


def read_channel_data(open_file, num_frames, x_pixels, y_pixels, analogue_digital_converter):
    """Read frame data from an open .asd file, starting at the current position.

    Parameters
    ----------
    open_file: BinaryIO
        An open binary file object for a .asd file.
    num_frames: int
        The number of frames for this set of frame data.
    x_pixels: int
        The width of each frame in pixels.
    y_pixels: int
        The height of each frame in pixels.
    analogue_digital_converter: A VoltageLevelConverter instance for converting the raw
    level values to real world nanometre vertical heights.

    Returns
    -------
    frames: np.ndarray
        The extracted frame heightmap data as a N x W x H 3D numpy array
        (number of frames x width of each frame x height of each frame). Units are nanometres.
    """
    # List to store the frames as numpy arrays
    frames = []
    # Dictionary to store all the variables together in case we want to return them.
    # Very useful for debugging!
    frame_header_dict = {}

    for _ in range(num_frames):
        frame_header_dict["frame_number"] = read_int32(open_file)
        frame_header_dict["max_data"] = read_int16(open_file)
        frame_header_dict["min_data"] = read_int16(open_file)
        frame_header_dict["x_offset"] = read_int16(open_file)
        frame_header_dict["y_offset"] = read_int16(open_file)
        frame_header_dict["x_tilt"] = read_float(open_file)
        frame_header_dict["y_tilt"] = read_float(open_file)
        frame_header_dict["is_stimulated"] = read_bool(open_file)
        _booked_1 = read_int8(open_file)
        _booked_2 = read_int16(open_file)
        _booked_3 = read_int32(open_file)
        _booked_4 = read_int32(open_file)

        frame_header_dict["total_size"] = x_pixels * y_pixels
        # Read frame byte data. Data is always stored as signed 2 byte integer form
        # so multiply the size of the array by 2
        frame_header_dict["total_byte_size"] = frame_header_dict["total_size"] * 2
        frame_data = open_file.read(frame_header_dict["total_size"] * 2)
        # Decode frame data from bytes. Data is always stored in signed 2 byte integer form
        frame_data = np.frombuffer(frame_data, dtype=np.int16)
        # Convert from Voltage to Real units
        frame_data = analogue_digital_converter.level_to_voltage(frame_data)
        # Reshape frame to 2D array
        frame_data = frame_data.reshape((y_pixels, x_pixels))
        frames.append(frame_data)

    return frames


def create_analogue_digital_converter(analogue_digital_range, scaling_factor, resolution=4096):
    """Create an analogue to digital converter for a given range, scaling factor and resolution.

    Used for converting raw level values into real world height scales in nanometres.

    Parameters
    ----------
    analogue_digital_range: float
        The range of analogue voltage values.
    scaling factor: float
        A scaling factor calculated elsewhere that scales the heightmap appropriately based on
        the type of channel and sensor parameters.
    resolution: int
        The vertical resolution of the instrumen. Dependant on the number of bits used to store
        its values. Typically 12, hence 2^12 = 4096 sensitivity levels.

    Returns
    -------
    converter: VoltageLevelConverter
        An instance of the VoltageLevelConverter class with a tailored function `level_to_voltage`
        which converts arbitrary level values into real world nanometre heights for the given .asd
        file. Note that this is file specific since the parameters will change between files.
    """
    # Analogue to digital hex conversion range encoding:
    # unipolar_1_0V : 0x00000001 +0.0 to +1.0 V
    # unipolar_2_5V : 0x00000002 +0.0 to +2.5 V
    # unipolar_5_0V : 0x00000004 +0.0 to +5.0 V
    # bipolar_1_0V  : 0x00010000 -1.0 to +1.0 V
    # bipolar_2_5V  : 0x00020000 -2.5 to +2.5 V
    # bipolar_5_0V  : 0x00040000 -5.0 to +5.0 V

    if analogue_digital_range == hex(0x00000001):
        # unipolar 1.0V
        mapping = (0.0, 1.0)
        converter = UnipolarConverter(
            analogue_digital_range=analogue_digital_range,
            max_voltage=1.0,
            resolution=resolution,
            scaling_factor=scaling_factor,
        )
    elif analogue_digital_range == hex(0x00000002):
        # unipolar 2.5V
        mapping = (0.0, 2.5)
        converter = UnipolarConverter(
            analogue_digital_range=analogue_digital_range,
            max_voltage=2.0,
            resolution=resolution,
            scaling_factor=scaling_factor,
        )
    elif analogue_digital_range == hex(0x00000004):
        # unipolar 5.0V
        mapping = (0.0, 5.0)
        converter = UnipolarConverter(
            analogue_digital_range=analogue_digital_range,
            max_voltage=5.0,
            resolution=resolution,
            scaling_factor=scaling_factor,
        )
    elif analogue_digital_range == hex(0x00010000):
        # bipolar 1.0V
        mapping = (-1.0, 1.0)
        converter = BipolarConverter(
            analogue_digital_range=analogue_digital_range,
            max_voltage=1.0,
            resolution=resolution,
            scaling_factor=scaling_factor,
        )
    elif analogue_digital_range == hex(0x00020000):
        # bipolar 2.5V
        mapping = (-2.5, 2.5)
        converter = BipolarConverter(
            analogue_digital_range=analogue_digital_range,
            max_voltage=2.0,
            resolution=resolution,
            scaling_factor=scaling_factor,
        )
    elif analogue_digital_range == hex(0x00040000):
        # bipolar 5.0V
        mapping = (-5.0, 5.0)
        converter = BipolarConverter(
            analogue_digital_range=analogue_digital_range,
            max_voltage=5.0,
            resolution=resolution,
            scaling_factor=scaling_factor,
        )
    else:
        raise ValueError(
            f"Analogue to digital range hex value {analogue_digital_range} has no known \
analogue-digital mapping."
        )
    logger.info(f"Analogue to digital mapping | Range: {analogue_digital_range} -> {mapping}")
    logger.info(f"Converter: {converter}")
    return converter


def create_animation(file_name: str, frames: np.ndarray, file_format: str = ".gif") -> None:
    """Create animation from a numpy array of frames (2d numpy arrays).

    File format can be specified, defaults to .gif.

    Parameters
    ----------
    file_name: str
        Name of the file to save
    frames: np.ndarray
        Numpy array of frames of shape (N x W x H) where N is the number of frames,
        W is the width of the frames and H is the height of the frames.
    file_format: str
        Optional string for the file format to save as. Formats currently available: .mp4, .gif.
    """
    fig, axis = plt.subplots()

    def update(frame):
        axis.imshow(frames[frame])
        return axis

    # Create the animation object
    ani = animation.FuncAnimation(fig, update, frames=frames.shape[0], interval=200)

    if file_format == ".mp4":
        ani.save(f"{file_name}.mp4", writer="ffmpeg")
    elif file_format == ".gif":
        ani.save(f"{file_name}.gif", writer="imagemagick")
    else:
        raise ValueError(f"{file_format} format not supported yet.")<|MERGE_RESOLUTION|>--- conflicted
+++ resolved
@@ -1,12 +1,8 @@
 """For decoding and loading .asd AFM file format into Python Numpy arrays."""
 
 from pathlib import Path
-<<<<<<< HEAD
 import sys
 from typing import BinaryIO, Union
-=======
-from typing import BinaryIO
->>>>>>> 178c3240
 
 from loguru import logger
 import numpy as np
