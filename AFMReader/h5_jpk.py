--- conflicted
+++ resolved
@@ -74,23 +74,15 @@
     logger.debug(f"Z-scaling: multiplier = {multiplier}, offset = {offset}")
     return multiplier, offset
 
-
-<<<<<<< HEAD
+  
 def _decode_attr(attr: bytes | str) -> str:
-=======
-def _decode_attr(attr: Any) -> str:
->>>>>>> 68673237
     """Decode an HDF5 attribute that might be bytes or str."""
     if isinstance(attr, bytes):
         return attr.decode("utf-8")
     return str(attr)
 
 
-<<<<<<< HEAD
 def _attr_to_bool(attr: bytes | str | bool | int | float) -> bool:
-=======
-def _attr_to_bool(attr: Any) -> bool:
->>>>>>> 68673237
     """Convert an HDF5 attribute to bool, handling bytes, str, bool, int, float types."""
     if isinstance(attr, bytes | str):
         return _decode_attr(attr).strip().lower() == "true"
@@ -202,11 +194,7 @@
         images = (images * scaling) + offset
 
         # Select and reshape a flattened frame
-<<<<<<< HEAD
-        image_size = measurement_group.attrs["position-pattern.grid.ilength"]   # number of pixels
-=======
         image_size = measurement_group.attrs["position-pattern.grid.ilength"]  # number of pixels
->>>>>>> 68673237
         if frame < 0 or frame >= images.shape[1]:
             raise IndexError(f"Frame index {frame} out of range. Must be between 0 and {images.shape[1]-1}.")
 
@@ -216,11 +204,7 @@
         if flip_image:
             image = np.flipud(image)
 
-<<<<<<< HEAD
         #Convert to nm
-=======
-        # Convert to nm
->>>>>>> 68673237
         if dataset_name.lower() in ("height", "measuredheight", "amplitude"):
             image = image * 1e9
 
