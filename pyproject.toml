[build-system]
requires = [
  "setuptools>=45",
  "setuptools_scm[toml]>=6.2",
  "wheel"
]
build-backend = "setuptools.build_meta"

[project]
name = "AFMReader"
dynamic = ["version"]
authors = [
  { name = "Sylvia Whittle", email = "sylvia.whittle@sheffield.ac.uk" },
  { name = "Neil Shephard", email = "n.shephard@sheffield.ac.uk" },
  {name = "TopoStats Team", email = "topostats@sheffield.ac.uk"}
]
description = "Read and retrieve data from various AFM file formats."
readme = "README.md"
requires-python = ">=3.9"
classifiers = [
    "Development Status :: 3 - Alpha",
    "License :: OSI Approved :: GNU Lesser General Public License v3 (LGPLv3)",
    "Natural Language :: English",
    "Operating System :: OS Independent",
    "Programming Language :: Python",
    "Programming Language :: Python :: 3.9",
    "Programming Language :: Python :: 3.10",
    "Programming Language :: Python :: 3.11",
    "Programming Language :: Python :: 3.12",
]

keywords = [
  "afm",
  "image processing"
]

dependencies = [
  "matplotlib",
  "igor2",
  "tifffile",
  "pySPM",
  "loguru",
  "h5py",
]

[project.optional-dependencies]
dev = [
  "black",
  "pre-commit",
  "pylint",
  "pytest-testmon",
  "ruff",
  "setuptools_scm[toml]",
  "wheel"
]
docs = [
<<<<<<< HEAD
=======
  "mike",
>>>>>>> 746cb7f7
  "mkdocs",
  "mkdocs-material",
  "mkdocs-mermaid2-plugin",
  "mkdocs-terminal",
  "mkdocstrings[python]",
]
pypi = [
  "build",
  "setuptools_scm[toml]",
  "wheel",
]
tests = [
  "pytest",
  "pytest-cov",
]

[project.urls]
"Homepage" = "https://github.com/AFM-SPM/afmreader"
"Bug Tracker" = "https://github.com/AFM-SPM/afmreader/issues"

[tool.setuptools.packages.find]
where = ["."]
include = ["AFMReader"]
exclude = ["tests"]
namespaces = false

[tool.setuptools_scm]
write_to = "AFMReader/_version.py"

[tool.pytest.ini_options]
minversion = "7.0"
addopts = "--cov"
testpaths = [
    "tests",
]
filterwarnings = [
    "ignore::DeprecationWarning",
    "ignore::PendingDeprecationWarning",
    "ignore::UserWarning"
]

[tool.black]
line-length = 120
target-version = ['py39']
exclude = '''

(
  /(
      \.eggs         # exclude a few common directories in the
    | \.git          # root of the project
    | \.venv
  )/
)
'''

[tool.ruff]
exclude = [
  "*.ipynb",
  ".bzr",
  ".direnv",
  ".eggs",
  ".git",
  ".hg",
  ".mypy_cache",
  ".nox",
  ".pants.d",
  ".pytype",
  ".ruff_cache",
  ".svn",
  ".tox",
  ".venv",
  "__pycache__",
  "__pypackages__",
  "_build",
  "buck-out",
  "build",
  "dist",
  "docs/conf.py",
  "node_modules",
  "pygwytracing.py",
  "tests/tracing/test_dnacurvature.py",
  "tests/tracing/test_dnatracing.py",
  "tests/tracing/test_tracing_dna.py",
  "topostats/plotting.py",
  "topostats/tracing/dnatracing.py",
  "topostats/tracing/tracing_dna.py",
  "topostats/tracing/tracingfuncs.py",
  "venv",
]
# per-file-ignores = []
line-length = 120
target-version = "py310"
[tool.ruff.lint]
select = ["A", "B", "C", "D", "E", "F", "PT", "PTH", "R", "S", "W", "U"]
ignore = [
  "A005",
  "B905",
  "E501",
  "S101",
  "T201"]
# Allow autofix for all enabled rules (when `--fix`) is provided.
fixable = ["A", "B", "C", "D", "E", "F", "PT", "PTH", "R", "S", "W", "U"]
unfixable = []

[tool.ruff.lint.flake8-quotes]
docstring-quotes = "double"

[tool.ruff.lint.isort]
case-sensitive = true

[tool.ruff.lint.pydocstyle]
convention = "numpy"

[tool.ruff.lint.flake8-pytest-style]
fixture-parentheses = true

[tool.coverage.run]
source = ["AFMReader"]
omit = [
  "AFMReader/_version.py",
  "*tests*",
  "**/__init__*",
]

[tool.numpydoc_validation]
checks = [
  "all", # Perform all check except those listed below
  "ES01",
  "EX01",
  "PR10", # Conflicts with black formatting
  "SA01",
]
exclude = [  # don't report on objects that match any of these regex
    "\\.undocumented_method$",
    "\\.__repr__$",
    "^test_",
    "^conftest",
]
override_SS05 = [  # override SS05 to allow docstrings starting with these words
    "^Process ",
    "^Assess ",
    "^Access ",
]<|MERGE_RESOLUTION|>--- conflicted
+++ resolved
@@ -54,10 +54,7 @@
   "wheel"
 ]
 docs = [
-<<<<<<< HEAD
-=======
   "mike",
->>>>>>> 746cb7f7
   "mkdocs",
   "mkdocs-material",
   "mkdocs-mermaid2-plugin",
