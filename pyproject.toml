[build-system]
requires = [
  "setuptools",
  "setuptools_scm[toml]>=6.2",
  "wheel"
]

[project]
name = "topofileformats"
dynamic = ["version"]
authors = [{ name = "Sylvia Whittle", email = "sylviwhittle@gmail.com" }]
description = "Read and retrieve data from various AFM file formats."
readme = "README.md"
requires-python = ">=3.8"
classifiers = [
    "Development Status :: 3 - Alpha",
    "License :: OSI Approved :: GNU Lesser General Public License v3 (LGPLv3)",
    "Natural Language :: English",
    "Operating System :: OS Independent",
    "Programming Language :: Python",
    "Programming Language :: Python :: 3.8",
    "Programming Language :: Python :: 3.9",
    "Programming Language :: Python :: 3.10",
    "Programming Language :: Python :: 3.11",
]

keywords = [
  "afm",
  "image processing"
]

dependencies = [
  "matplotlib",
  "igor2",
<<<<<<< HEAD
  "tifffile",
  "pySPM",
  "pySPM",
=======
>>>>>>> d9ec44a5
  "loguru",
]

[project.optional-dependencies]
dev = [
  "black",
  "pytest",
  "pytest-cov",
  "pylint",
  "ruff"
]

[project.urls]
"Homepage" = "https://github.com/AFM-SPM/topofileformats"
"Bug Tracker" = "https://github.com/AFM-SPM/topofileformats/issues"

[tool.setuptools_scm]
write_to = "topofileformats/_version.py"

[tool.pytest.ini_options]
minversion = "7.0"
addopts = "--cov"
testpaths = [
    "tests",
]
filterwarnings = [
    "ignore::DeprecationWarning",
    "ignore::PendingDeprecationWarning",
    "ignore::UserWarning"
]

[tool.black]
line-length = 120
target-version = ['py38']
exclude = '''

(
  /(
      \.eggs         # exclude a few common directories in the
    | \.git          # root of the project
    | \.venv
  )/
)
'''

[tool.ruff]
exclude = [
  "*.ipynb",
  ".bzr",
  ".direnv",
  ".eggs",
  ".git",
  ".hg",
  ".mypy_cache",
  ".nox",
  ".pants.d",
  ".pytype",
  ".ruff_cache",
  ".svn",
  ".tox",
  ".venv",
  "__pycache__",
  "__pypackages__",
  "_build",
  "buck-out",
  "build",
  "dist",
  "docs/conf.py",
  "node_modules",
  "pygwytracing.py",
  "tests/tracing/test_dnacurvature.py",
  "tests/tracing/test_dnatracing.py",
  "tests/tracing/test_tracing_dna.py",
  "topostats/plotting.py",
  "topostats/tracing/dnatracing.py",
  "topostats/tracing/tracing_dna.py",
  "topostats/tracing/tracingfuncs.py",
  "venv",
]
# per-file-ignores = []
line-length = 120
target-version = "py310"
select = ["A", "B", "C", "D", "E", "F", "PT", "PTH", "R", "S", "W", "U"]
ignore = [
  "B905",
  "E501",
  "S101",
  "T201"]
# Allow autofix for all enabled rules (when `--fix`) is provided.
fixable = ["A", "B", "C", "D", "E", "F", "PT", "PTH", "R", "S", "W", "U"]
unfixable = []

[tool.ruff.flake8-quotes]
docstring-quotes = "double"

[tool.ruff.isort]
case-sensitive = true

[tool.ruff.pydocstyle]
convention = "numpy"

[tool.ruff.flake8-pytest-style]
fixture-parentheses = true

[tool.coverage.run]
source = ["topofileformats"]
omit = [
  "topofileformats/_version.py",
  "*tests*",
  "**/__init__*",
]<|MERGE_RESOLUTION|>--- conflicted
+++ resolved
@@ -32,12 +32,8 @@
 dependencies = [
   "matplotlib",
   "igor2",
-<<<<<<< HEAD
   "tifffile",
   "pySPM",
-  "pySPM",
-=======
->>>>>>> d9ec44a5
   "loguru",
 ]
 
